from wasabi import msg

import weaviate
from weaviate.client import WeaviateAsyncClient
from weaviate.auth import AuthApiKey
from weaviate.classes.query import Filter, Sort, MetadataQuery
from weaviate.collections.classes.data import DataObject
from weaviate.classes.aggregate import GroupByAggregate
from weaviate.classes.init import AdditionalConfig, Timeout

import os
import asyncio
import json
import re
from datetime import datetime

from sklearn.decomposition import PCA


from goldenverba.components.document import Document
from goldenverba.components.interfaces import (
    Reader,
    Chunker,
    Embedding,
    Retriever,
    Generator,
)
from goldenverba.server.helpers import LoggerManager
from goldenverba.server.types import FileConfig, FileStatus

# Import Readers
from goldenverba.components.reader.BasicReader import BasicReader
from goldenverba.components.reader.GitReader import GitReader
from goldenverba.components.reader.UnstructuredAPI import UnstructuredReader
from goldenverba.components.reader.HTMLReader import HTMLReader
from goldenverba.components.reader.FirecrawlReader import FirecrawlReader

# Import Chunkers
from goldenverba.components.chunking.TokenChunker import TokenChunker
from goldenverba.components.chunking.SentenceChunker import SentenceChunker
from goldenverba.components.chunking.RecursiveChunker import RecursiveChunker
from goldenverba.components.chunking.HTMLChunker import HTMLChunker
from goldenverba.components.chunking.MarkdownChunker import MarkdownChunker
from goldenverba.components.chunking.CodeChunker import CodeChunker
from goldenverba.components.chunking.JSONChunker import JSONChunker
from goldenverba.components.chunking.SemanticChunker import SemanticChunker

# Import Embedders
from goldenverba.components.embedding.OpenAIEmbedder import OpenAIEmbedder
from goldenverba.components.embedding.CohereEmbedder import CohereEmbedder
from goldenverba.components.embedding.OllamaEmbedder import OllamaEmbedder
from goldenverba.components.embedding.WeaviateEmbedder import WeaviateEmbedder
from goldenverba.components.embedding.VoyageAIEmbedder import VoyageAIEmbedder
from goldenverba.components.embedding.SentenceTransformersEmbedder import (
    SentenceTransformersEmbedder,
)

# Import Retrievers
from goldenverba.components.retriever.WindowRetriever import WindowRetriever

# Import Generators
from goldenverba.components.generation.CohereGenerator import CohereGenerator
from goldenverba.components.generation.AnthrophicGenerator import AnthropicGenerator
from goldenverba.components.generation.OllamaGenerator import OllamaGenerator
from goldenverba.components.generation.OpenAIGenerator import OpenAIGenerator

try:
    import tiktoken
except Exception:
    msg.warn("tiktoken not installed, your base installation might be corrupted.")

### Add new components here ###

production = os.getenv("VERBA_PRODUCTION")
if production != "Production":
    readers = [
        BasicReader(),
        HTMLReader(),
        GitReader(),
        UnstructuredReader(),
        FirecrawlReader(),
    ]
    chunkers = [
        TokenChunker(),
        SentenceChunker(),
        RecursiveChunker(),
        SemanticChunker(),
        HTMLChunker(),
        MarkdownChunker(),
        CodeChunker(),
        JSONChunker(),
    ]
    embedders = [
        OllamaEmbedder(),
        SentenceTransformersEmbedder(),
        WeaviateEmbedder(),
        VoyageAIEmbedder(),
        CohereEmbedder(),
        OpenAIEmbedder(),
    ]
    retrievers = [WindowRetriever()]
    generators = [
        OllamaGenerator(),
        OpenAIGenerator(),
        AnthropicGenerator(),
        CohereGenerator(),
    ]
else:
    readers = [
        BasicReader(),
        HTMLReader(),
        GitReader(),
        UnstructuredReader(),
        FirecrawlReader(),
    ]
    chunkers = [
        TokenChunker(),
        SentenceChunker(),
        RecursiveChunker(),
        SemanticChunker(),
        HTMLChunker(),
        MarkdownChunker(),
        CodeChunker(),
        JSONChunker(),
    ]
    embedders = [
        WeaviateEmbedder(),
        VoyageAIEmbedder(),
        CohereEmbedder(),
        OpenAIEmbedder(),
    ]
    retrievers = [WindowRetriever()]
    generators = [
        OpenAIGenerator(),
        AnthropicGenerator(),
        CohereGenerator(),
    ]


### ----------------------- ###


class WeaviateManager:
    def __init__(self):
        self.document_collection_name = "VERBA_DOCUMENTS"
        self.config_collection_name = "VERBA_CONFIG"
        self.suggestion_collection_name = "VERBA_SUGGESTION"
        self.embedding_table = {}

    ### Connection Handling

    async def connect_to_cluster(self, w_url, w_key):
        if w_url is not None and w_key is not None:
            msg.info(f"Connecting to Weaviate Cluster {w_url} with Auth")
            return weaviate.use_async_with_weaviate_cloud(
                cluster_url=w_url,
                auth_credentials=AuthApiKey(w_key),
                additional_config=AdditionalConfig(
                    timeout=Timeout(init=60, query=300, insert=300)
                ),
            )
        else:
            raise Exception("No URL or API Key provided")

    async def connect_to_docker(self, w_url):
        msg.info(f"Connecting to Weaviate Docker")
        return weaviate.use_async_with_local(
            host=w_url,
            additional_config=AdditionalConfig(
                timeout=Timeout(init=60, query=300, insert=300)
            ),
        )

    async def connect_to_embedded(self):
        msg.info(f"Connecting to Weaviate Embedded")
        return weaviate.use_async_with_embedded(
            additional_config=AdditionalConfig(
                timeout=Timeout(init=60, query=300, insert=300)
            )
        )

    async def connect(
        self, deployment: str, weaviateURL: str, weaviateAPIKey: str
    ) -> WeaviateAsyncClient:
        try:

            if deployment == "Weaviate":
                if weaviateURL == "" and os.environ.get("WEAVIATE_URL_VERBA"):
                    weaviateURL = os.environ.get("WEAVIATE_URL_VERBA")

                if weaviateAPIKey == "" and os.environ.get("WEAVIATE_API_KEY_VERBA"):
                    weaviateAPIKey = os.environ.get("WEAVIATE_API_KEY_VERBA")

                client = await self.connect_to_cluster(weaviateURL, weaviateAPIKey)
            elif deployment == "Docker":
                client = await self.connect_to_docker("weaviate")
            elif deployment == "Local":
                client = await self.connect_to_embedded()

            if client is not None:
                await client.connect()
                if await client.is_ready():
                    msg.good("Succesfully Connected to Weaviate")
                    return client

            return None

        except Exception as e:
            msg.fail(f"Couldn't connect to Weaviate, check your URL/API KEY: {str(e)}")
            raise Exception(
                f"Couldn't connect to Weaviate, check your URL/API KEY: {str(e)}"
            )

    async def disconnect(self, client: WeaviateAsyncClient):
        try:
            await client.close()
            return True
        except Exception as e:
            msg.fail(f"Couldn't disconnect Weaviate: {str(e)}")
            return False

    ### Metadata

    async def get_metadata(self, client: WeaviateAsyncClient):

        # Node Information
        nodes = await client.cluster.nodes(output="verbose")
        node_payload = {"node_count": 0, "weaviate_version": "", "nodes": []}
        for node in nodes:
            node_payload["nodes"].append(
                {
                    "status": node.status,
                    "shards": len(node.shards),
                    "version": node.version,
                    "name": node.name,
                }
            )
        node_payload["node_count"] = len(nodes)
        node_payload["weaviate_version"] = nodes[0].version

        # Collection Information

        collections = await client.collections.list_all()
        collection_payload = {"collection_count": 0, "collections": []}
        for collection_name in collections:
            collection_objects = await client.collections.get(collection_name).length()
            collection_payload["collections"].append(
                {"name": collection_name, "count": collection_objects}
            )
        collection_payload["collections"].sort(key=lambda x: x["count"], reverse=True)
        collection_payload["collection_count"] = len(collections)

        return node_payload, collection_payload

    ### Collection Handling

    async def verify_collection(
        self, client: WeaviateAsyncClient, collection_name: str
    ):
        if not await client.collections.exists(collection_name):
            msg.info(
                f"Collection: {collection_name} does not exist, creating new collection."
            )
            await client.collections.create(name=collection_name)
        return True

    async def verify_embedding_collection(self, client: WeaviateAsyncClient, embedder):
        if embedder not in self.embedding_table:
            self.embedding_table[embedder] = "VERBA_Embedding_" + re.sub(
                r"[^a-zA-Z0-9]", "_", embedder
            )
            await self.verify_collection(client, self.embedding_table[embedder])
        return True

    async def verify_cache_collection(self, client: WeaviateAsyncClient, embedder):
        if embedder not in self.embedding_table:
            self.embedding_table[embedder] = "VERBA_Cache_" + re.sub(
                r"[^a-zA-Z0-9]", "_", embedder
            )
            await self.verify_collection(client, self.embedding_table[embedder])
        return True

    async def verify_embedding_collections(
        self, client: WeaviateAsyncClient, environment_variables, libraries
    ):
        for embedder in embedders:
            if embedder.check_available(environment_variables, libraries):
                if "Model" in embedder.config:
                    for _embedder in embedder.config["Model"].values:
                        self.embedding_table[_embedder] = "VERBA_Embedding_" + re.sub(
                            r"[^a-zA-Z0-9]", "_", _embedder
                        )
                        await self.verify_collection(
                            client, self.embedding_table[_embedder]
                        )

    async def verify_collections(
        self, client: WeaviateAsyncClient, environment_variables, libraries
    ):
        await self.verify_collection(client, self.document_collection_name)
        await self.verify_collection(client, self.suggestion_collection_name)
        await self.verify_collection(client, self.config_collection_name)
        await self.verify_embedding_collections(
            client, environment_variables, libraries
        )
        return True

    ### Configuration Handling

    async def get_config(self, client: WeaviateAsyncClient, uuid: str) -> dict:
        if await self.verify_collection(client, self.config_collection_name):
            config_collection = client.collections.get(self.config_collection_name)
            if await config_collection.data.exists(uuid):
                config = await config_collection.query.fetch_object_by_id(uuid)
                return json.loads(config.properties["config"])
            else:
                return None

    async def set_config(self, client: WeaviateAsyncClient, uuid: str, config: dict):
        if await self.verify_collection(client, self.config_collection_name):
            config_collection = client.collections.get(self.config_collection_name)
            if await config_collection.data.exists(uuid):
                if await config_collection.data.delete_by_id(uuid):
                    await config_collection.data.insert(
                        properties={"config": json.dumps(config)}, uuid=uuid
                    )
            else:
                await config_collection.data.insert(
                    properties={"config": json.dumps(config)}, uuid=uuid
                )

    async def reset_config(self, client: WeaviateAsyncClient, uuid: str):
        if await self.verify_collection(client, self.config_collection_name):
            config_collection = client.collections.get(self.config_collection_name)
            if await config_collection.data.exists(uuid):
                await config_collection.data.delete_by_id(uuid)

    ### Import Handling

    async def import_document(
        self, client: WeaviateAsyncClient, document: Document, embedder: str
    ):
        if await self.verify_collection(
            client, self.document_collection_name
        ) and await self.verify_embedding_collection(client, embedder):
            document_collection = client.collections.get(self.document_collection_name)
            embedder_collection = client.collections.get(self.embedding_table[embedder])

            ### Import Document
            document_obj = Document.to_json(document)
            doc_uuid = await document_collection.data.insert(document_obj)

            chunk_ids = []

            try:
                for chunk in document.chunks:
                    chunk.doc_uuid = doc_uuid
                    chunk.labels = document.labels
                    chunk.title = document.title

                chunk_response = await embedder_collection.data.insert_many(
                    [
                        DataObject(properties=chunk.to_json(), vector=chunk.vector)
                        for chunk in document.chunks
                    ]
                )
                chunk_ids = [
                    chunk_response.uuids[uuid] for uuid in chunk_response.uuids
                ]

                if chunk_response.has_errors:
                    raise Exception(
                        f"Failed to ingest chunks into Weaviate: {chunk_response.errors}"
                    )

                if doc_uuid and chunk_response:
                    response = await embedder_collection.aggregate.over_all(
                        filters=Filter.by_property("doc_uuid").equal(doc_uuid),
                        total_count=True,
                    )
                    if response.total_count != len(document.chunks):
                        await document_collection.data.delete_by_id(doc_uuid)
                        for _id in chunk_ids:
                            await embedder_collection.data.delete_by_id(_id)
                        raise Exception(
                            f"Chunk Mismatch detected after importing: Imported:{response.total_count} | Existing: {len(document.chunks)}"
                        )

            except Exception as e:
                if doc_uuid:
                    await self.delete_document(client, doc_uuid)
                raise Exception(f"Chunk import failed with : {str(e)}")

    ### Document CRUD

    async def exist_document_name(self, client: WeaviateAsyncClient, name: str) -> str:
        if await self.verify_collection(client, self.document_collection_name):
            document_collection = client.collections.get(self.document_collection_name)
            aggregation = await document_collection.aggregate.over_all(total_count=True)

            if aggregation.total_count == 0:
                return None
            else:
                documents = await document_collection.query.fetch_objects(
                    filters=Filter.by_property("title").equal(name)
                )
                if len(documents.objects) > 0:
                    return documents.objects[0].uuid

            return None

    async def delete_document(self, client: WeaviateAsyncClient, uuid: str):
        if await self.verify_collection(client, self.document_collection_name):
            document_collection = client.collections.get(self.document_collection_name)

            if not await document_collection.data.exists(uuid):
                return

            document_obj = await document_collection.query.fetch_object_by_id(uuid)
            embedding_config = json.loads(document_obj.properties.get("meta"))[
                "Embedder"
            ]
            embedder = embedding_config["config"]["Model"]["value"]

            if await self.verify_embedding_collection(client, embedder):
                if await document_collection.data.delete_by_id(uuid):
                    embedder_collection = client.collections.get(
                        self.embedding_table[embedder]
                    )
                    await embedder_collection.data.delete_many(
                        where=Filter.by_property("doc_uuid").equal(uuid)
                    )

    async def delete_all_documents(self, client: WeaviateAsyncClient):
        if await self.verify_collection(client, self.document_collection_name):
            document_collection = client.collections.get(self.document_collection_name)
            async for item in document_collection.iterator():
                await self.delete_document(client, item.uuid)

    async def delete_all_configs(self, client: WeaviateAsyncClient):
        if await self.verify_collection(client, self.config_collection_name):
            config_collection = client.collections.get(self.config_collection_name)
            async for item in config_collection.iterator():
                await config_collection.data.delete_by_id(item.uuid)

    async def delete_all(self, client: WeaviateAsyncClient):
        node_payload, collection_payload = await self.get_metadata(client)
        for collection in collection_payload["collections"]:
            if "VERBA" in collection["name"]:
                await client.collections.delete(collection["name"])

    async def get_documents(
        self,
        client: WeaviateAsyncClient,
        query: str,
        pageSize: int,
        page: int,
        labels: list[str],
        properties: list[str] = None,
    ) -> list[dict]:
        if await self.verify_collection(client, self.document_collection_name):
            offset = pageSize * (page - 1)
            document_collection = client.collections.get(self.document_collection_name)

            if len(labels) > 0:
                filter = Filter.by_property("labels").contains_all(labels)
            else:
                filter = None

            response = await document_collection.aggregate.over_all(
                total_count=True, filters=filter
            )

            if response.total_count == 0:
                return [], 0

            total_count = response.total_count

            if query == "":
                total_count = response.total_count
                response = await document_collection.query.fetch_objects(
                    limit=pageSize,
                    offset=offset,
                    return_properties=properties,
                    sort=Sort.by_property("title", ascending=True),
                    filters=filter,
                )
            else:
                response = await document_collection.query.bm25(
                    query=query,
                    limit=pageSize,
                    offset=offset,
                    filters=filter,
                    return_properties=properties,
                )

            return [
                {
                    "title": doc.properties["title"],
                    "uuid": str(doc.uuid),
                    "labels": doc.properties["labels"],
                }
                for doc in response.objects
            ], total_count

    async def get_document(
        self, client: WeaviateAsyncClient, uuid: str, properties: list[str] = None
    ) -> list[dict]:
        if await self.verify_collection(client, self.document_collection_name):
            document_collection = client.collections.get(self.document_collection_name)

            if await document_collection.data.exists(uuid):
                response = await document_collection.query.fetch_object_by_id(
                    uuid, return_properties=properties
                )
                return response.properties
            else:
                msg.warn(f"Document not found ({uuid})")
                return None

    ### Labels

    async def get_labels(self, client: WeaviateAsyncClient) -> list[str]:
        if await self.verify_collection(client, self.document_collection_name):
            document_collection = client.collections.get(self.document_collection_name)
            aggregation = await document_collection.aggregate.over_all(
                group_by=GroupByAggregate(prop="labels"), total_count=True
            )
            return [
                aggregation_group.grouped_by.value
                for aggregation_group in aggregation.groups
            ]

    ### Chunks Retrieval

    async def get_chunk(
        self, client: WeaviateAsyncClient, uuid: str, embedder: str
    ) -> list[dict]:
        if await self.verify_embedding_collection(client, embedder):
            embedder_collection = client.collections.get(self.embedding_table[embedder])
            if await embedder_collection.data.exists(uuid):
                response = await embedder_collection.query.fetch_object_by_id(uuid)
                response.properties["doc_uuid"] = str(response.properties["doc_uuid"])
                return response.properties
            else:
                return None

    async def get_chunks(
        self, client: WeaviateAsyncClient, uuid: str, page: int, pageSize: int
    ) -> list[dict]:

        if await self.verify_collection(client, self.document_collection_name):

            offset = pageSize * (page - 1)

            document = await self.get_document(client, uuid, properties=["meta"])
            if document is None:
                return []

            embedding_config = json.loads(document.get("meta"))["Embedder"]
            embedder = embedding_config["config"]["Model"]["value"]

            if await self.verify_embedding_collection(client, embedder):
                embedder_collection = client.collections.get(
                    self.embedding_table[embedder]
                )

                weaviate_chunks = await embedder_collection.query.fetch_objects(
                    filters=Filter.by_property("doc_uuid").equal(uuid),
                    limit=pageSize,
                    offset=offset,
                    sort=Sort.by_property("chunk_id", ascending=True),
                )
                chunks = [obj.properties for obj in weaviate_chunks.objects]
                for chunk in chunks:
                    chunk["doc_uuid"] = str(chunk["doc_uuid"])
                return chunks

    async def get_vectors(
        self, client: WeaviateAsyncClient, uuid: str, showAll: bool
    ) -> dict:

        document = await self.get_document(client, uuid, properties=["meta", "title"])

        if document is None:
            return None

        embedding_config = json.loads(document.get("meta"))["Embedder"]
        embedder = embedding_config["config"]["Model"]["value"]

        if await self.verify_embedding_collection(client, embedder):
            embedder_collection = client.collections.get(self.embedding_table[embedder])

            if not showAll:
                batch_size = 250
                all_chunks = []
                offset = 0
                total_time = 0
                call_count = 0

                while True:
                    call_start_time = asyncio.get_event_loop().time()
                    weaviate_chunks = await embedder_collection.query.fetch_objects(
                        filters=Filter.by_property("doc_uuid").equal(uuid),
                        limit=batch_size,
                        offset=offset,
                        return_properties=["chunk_id", "pca"],
                        include_vector=True,
                    )
                    call_end_time = asyncio.get_event_loop().time()
                    call_duration = call_end_time - call_start_time
                    total_time += call_duration
                    call_count += 1

                    all_chunks.extend(weaviate_chunks.objects)

                    if len(weaviate_chunks.objects) < batch_size:
                        break

                    offset += batch_size

                dimensions = len(all_chunks[0].vector["default"])

                chunks = [
                    {
                        "vector": {"x": pca[0], "y": pca[1], "z": pca[2]},
                        "uuid": str(item.uuid),
                        "chunk_id": item.properties["chunk_id"],
                    }
                    for item in all_chunks
                    if (pca := item.properties["pca"]) is not None
                ]
                return {
                    "embedder": embedder,
                    "dimensions": dimensions,
                    "groups": [{"name": document["title"], "chunks": chunks}],
                }

            # Generate PCA for all embeddings
            else:
                vector_map = {}
                vector_list, vector_ids, vector_chunk_uuids, vector_chunk_ids = (
                    [],
                    [],
                    [],
                    [],
                )
                dimensions = 0

                async for item in embedder_collection.iterator(include_vector=True):
                    doc_uuid = item.properties["doc_uuid"]
                    chunk_uuid = item.uuid
                    if doc_uuid not in vector_map:
                        _document = await self.get_document(client, doc_uuid)
                        if _document:
                            vector_map[doc_uuid] = {
                                "name": _document["title"],
                                "chunks": [],
                            }
                        else:
                            continue
                    vector_list.append(item.vector["default"])
                    dimensions = len(item.vector["default"])
                    vector_ids.append(doc_uuid)
                    vector_chunk_uuids.append(chunk_uuid)
                    vector_chunk_ids.append(item.properties["chunk_id"])

                if len(vector_ids) > 3:
                    pca = PCA(n_components=3)
                    generated_pca_embeddings = pca.fit_transform(vector_list)
                    pca_embeddings = [
                        pca_.tolist() for pca_ in generated_pca_embeddings
                    ]

                    for pca_embedding, _uuid, _chunk_uuid, _chunk_id in zip(
                        pca_embeddings,
                        vector_ids,
                        vector_chunk_uuids,
                        vector_chunk_ids,
                    ):
                        vector_map[_uuid]["chunks"].append(
                            {
                                "vector": {
                                    "x": pca_embedding[0],
                                    "y": pca_embedding[1],
                                    "z": pca_embedding[2],
                                },
                                "uuid": str(_chunk_uuid),
                                "chunk_id": _chunk_id,
                            }
                        )

                    return {
                        "embedder": embedder,
                        "dimensions": dimensions,
                        "groups": list(vector_map.values()),
                    }
                else:
                    return {
                        "embedder": embedder,
                        "dimensions": dimensions,
                        "groups": [],
                    }

        return None

    async def hybrid_chunks(
        self,
        client: WeaviateAsyncClient,
        embedder: str,
        query: str,
        vector: list[float],
        limit_mode: str,
        limit: int,
        labels: list[str],
        document_uuids: list[str],
    ):
        if await self.verify_embedding_collection(client, embedder):
            embedder_collection = client.collections.get(self.embedding_table[embedder])

            filters = []

            if labels:
                filters.append(Filter.by_property("labels").contains_all(labels))

            if document_uuids:
                filters.append(
                    Filter.by_property("doc_uuid").contains_any(document_uuids)
                )

            if filters:
                apply_filters = filters[0]
                for filter in filters[1:]:
                    apply_filters = apply_filters & filter
            else:
                apply_filters = None

            if limit_mode == "Autocut":
                chunks = await embedder_collection.query.hybrid(
                    query=query,
                    vector=vector,
                    alpha=0.5,
                    auto_limit=limit,
                    return_metadata=MetadataQuery(score=True, explain_score=False),
                    filters=apply_filters,
                )
            else:
                chunks = await embedder_collection.query.hybrid(
                    query=query,
                    vector=vector,
                    alpha=0.5,
                    limit=limit,
                    return_metadata=MetadataQuery(score=True, explain_score=False),
                    filters=apply_filters,
                )

            return chunks.objects

    async def get_chunk_by_ids(
        self, client: WeaviateAsyncClient, embedder: str, doc_uuid: str, ids: list[int]
    ):
        if await self.verify_embedding_collection(client, embedder):
            embedder_collection = client.collections.get(self.embedding_table[embedder])
            weaviate_chunks = await embedder_collection.query.fetch_objects(
                filters=(
                    Filter.by_property("doc_uuid").equal(doc_uuid)
                    & Filter.by_property("chunk_id").contains_any(ids)
                ),
                sort=Sort.by_property("chunk_id", ascending=True),
            )
            return weaviate_chunks.objects

    ### Suggestion Logic

    async def add_suggestion(self, client: WeaviateAsyncClient, query: str):
        if await self.verify_collection(client, self.suggestion_collection_name):
            suggestion_collection = client.collections.get(
                self.suggestion_collection_name
            )
            aggregation = await suggestion_collection.aggregate.over_all(
                total_count=True
            )
            if aggregation.total_count > 0:
                does_suggestion_exists = (
                    await suggestion_collection.query.fetch_objects(
                        filters=Filter.by_property("query").equal(query)
                    )
                )
                if len(does_suggestion_exists.objects) > 0:
                    return
            await suggestion_collection.data.insert(
                {"query": query, "timestamp": datetime.now().isoformat()}
            )

    async def retrieve_suggestions(
        self, client: WeaviateAsyncClient, query: str, limit: int
    ):
        if await self.verify_collection(client, self.suggestion_collection_name):
            suggestion_collection = client.collections.get(
                self.suggestion_collection_name
            )
            suggestions = await suggestion_collection.query.bm25(
                query=query, limit=limit
            )
            return_suggestions = [
                {
                    "query": suggestion.properties["query"],
                    "timestamp": suggestion.properties["timestamp"],
                    "uuid": str(suggestion.uuid),
                }
                for suggestion in suggestions.objects
            ]
            return return_suggestions

    async def retrieve_all_suggestions(
        self, client: WeaviateAsyncClient, page: int, pageSize: int
    ):
        if await self.verify_collection(client, self.suggestion_collection_name):
            suggestion_collection = client.collections.get(
                self.suggestion_collection_name
            )
            offset = pageSize * (page - 1)
            suggestions = await suggestion_collection.query.fetch_objects(
                limit=pageSize,
                offset=offset,
                sort=Sort.by_property("timestamp", ascending=False),
            )
            aggregation = await suggestion_collection.aggregate.over_all(
                total_count=True
            )
            return_suggestions = [
                {
                    "query": suggestion.properties["query"],
                    "timestamp": suggestion.properties["timestamp"],
                    "uuid": str(suggestion.uuid),
                }
                for suggestion in suggestions.objects
            ]
            return return_suggestions, aggregation.total_count

    async def delete_suggestions(self, client: WeaviateAsyncClient, uuid: str):
        if await self.verify_collection(client, self.suggestion_collection_name):
            suggestion_collection = client.collections.get(
                self.suggestion_collection_name
            )
            await suggestion_collection.data.delete_by_id(uuid)

    async def delete_all_suggestions(self, client: WeaviateAsyncClient):
        if await self.verify_collection(client, self.suggestion_collection_name):
            await client.collections.delete(self.suggestion_collection_name)

    ### Cache Logic

    # TODO: Implement Cache Logic

    ### Metadata Retrieval

    async def get_datacount(
        self, client: WeaviateAsyncClient, embedder: str, document_uuids: list[str] = []
    ) -> int:
        if await self.verify_embedding_collection(client, embedder):
            embedder_collection = client.collections.get(self.embedding_table[embedder])

            if document_uuids:
                filters = Filter.by_property("doc_uuid").contains_any(document_uuids)
            else:
                filters = None

            response = await embedder_collection.aggregate.over_all(
                filters=filters,
                group_by=GroupByAggregate(prop="doc_uuid"),
                total_count=True,
            )
            return len(response.groups)

    async def get_chunk_count(
        self, client: WeaviateAsyncClient, embedder: str, doc_uuid: str
    ) -> int:
        if await self.verify_embedding_collection(client, embedder):
            embedder_collection = client.collections.get(self.embedding_table[embedder])
            response = await embedder_collection.aggregate.over_all(
                filters=Filter.by_property("doc_uuid").equal(doc_uuid),
                group_by=GroupByAggregate(prop="doc_uuid"),
                total_count=True,
            )
            if response.groups:
                return response.groups[0].total_count
            else:
                return 0


class ReaderManager:
    def __init__(self):
        self.readers: dict[str, Reader] = {reader.name: reader for reader in readers}

    async def load(
        self, reader: str, fileConfig: FileConfig, logger: LoggerManager
    ) -> list[Document]:
        try:
            loop = asyncio.get_running_loop()
            start_time = loop.time()
            if reader in self.readers:
                config = fileConfig.rag_config["Reader"].components[reader].config
                documents: list[Document] = await self.readers[reader].load(
                    config, fileConfig
                )
                for document in documents:
                    document.meta["Reader"] = (
                        fileConfig.rag_config["Reader"].components[reader].model_dump()
                    )
                elapsed_time = round(loop.time() - start_time, 2)
                if len(documents) == 1:
                    await logger.send_report(
                        fileConfig.fileID,
                        FileStatus.LOADING,
                        f"Loaded {fileConfig.filename}",
                        took=elapsed_time,
                    )
                else:
                    await logger.send_report(
                        fileConfig.fileID,
                        FileStatus.LOADING,
                        f"Loaded {fileConfig.filename} with {len(documents)} documents",
                        took=elapsed_time,
                    )
                await logger.send_report(
                    fileConfig.fileID, FileStatus.CHUNKING, "", took=0
                )
                return documents
            else:
                raise Exception(f"{reader} Reader not found")

        except Exception as e:
            raise Exception(f"Reader {reader} failed with: {str(e)}")


class ChunkerManager:
    def __init__(self):
        self.chunkers: dict[str, Chunker] = {
            chunker.name: chunker for chunker in chunkers
        }
<<<<<<< HEAD
        self.selected_embedder: str = "ADAEmbedder"
=======
>>>>>>> 5e5afbf1

    async def chunk(
        self,
        chunker: str,
        fileConfig: FileConfig,
        documents: list[Document],
        embedder: Embedding,
        logger: LoggerManager,
    ) -> list[Document]:
        try:
            loop = asyncio.get_running_loop()
            start_time = loop.time()
            if chunker in self.chunkers:
                config = fileConfig.rag_config["Chunker"].components[chunker].config
                embedder_config = (
                    fileConfig.rag_config["Embedder"].components[embedder.name].config
                )
                chunked_documents = await self.chunkers[chunker].chunk(
                    config=config,
                    documents=documents,
                    embedder=embedder,
                    embedder_config=embedder_config,
                )
                for chunked_document in chunked_documents:
                    chunked_document.meta["Chunker"] = (
                        fileConfig.rag_config["Chunker"]
                        .components[chunker]
                        .model_dump()
                    )
                elapsed_time = round(loop.time() - start_time, 2)
                if len(documents) == 1:
                    await logger.send_report(
                        fileConfig.fileID,
                        FileStatus.CHUNKING,
                        f"Split {fileConfig.filename} into {len(chunked_documents[0].chunks)} chunks",
                        took=elapsed_time,
                    )
                else:
                    await logger.send_report(
                        fileConfig.fileID,
                        FileStatus.CHUNKING,
                        f"Chunked all {len(chunked_documents)} documents with a total of {sum([len(document.chunks) for document in chunked_documents])} chunks",
                        took=elapsed_time,
                    )

                await logger.send_report(
                    fileConfig.fileID, FileStatus.EMBEDDING, "", took=0
                )
                return chunked_documents
            else:
                raise Exception(f"{chunker} Chunker not found")
        except Exception as e:
            raise e


class EmbeddingManager:
    def __init__(self):
        self.embedders: dict[str, Embedding] = {
            embedder.name: embedder for embedder in embedders
        }

    async def vectorize(
        self,
        embedder: str,
        fileConfig: FileConfig,
        documents: list[Document],
        logger: LoggerManager,
    ) -> list[Document]:
        """Vectorizes chunks in batches
        @parameter: documents : Document - Verba document
        @returns Document - Document with vectorized chunks
        """
        try:
            loop = asyncio.get_running_loop()
            start_time = loop.time()
            if embedder in self.embedders:
                config = fileConfig.rag_config["Embedder"].components[embedder].config

                for document in documents:
                    content = [
                        document.metadata + "\n" + chunk.content
                        for chunk in document.chunks
                    ]
                    embeddings = await self.batch_vectorize(embedder, config, content)

                    if len(embeddings) >= 3:
                        pca = PCA(n_components=3)
                        generated_pca_embeddings = pca.fit_transform(embeddings)
                        pca_embeddings = [
                            pca_.tolist() for pca_ in generated_pca_embeddings
                        ]
                    else:
                        pca_embeddings = [embedding[0:3] for embedding in embeddings]

                    for vector, chunk, pca_ in zip(
                        embeddings, document.chunks, pca_embeddings
                    ):
                        chunk.vector = vector
                        chunk.pca = pca_

                    document.meta["Embedder"] = (
                        fileConfig.rag_config["Embedder"]
                        .components[embedder]
                        .model_dump()
                    )

                elapsed_time = round(loop.time() - start_time, 2)
                await logger.send_report(
                    fileConfig.fileID,
                    FileStatus.EMBEDDING,
                    f"Vectorized all chunks",
                    took=elapsed_time,
                )
                await logger.send_report(
                    fileConfig.fileID, FileStatus.INGESTING, "", took=0
                )
                return documents
            else:
                raise Exception(f"{embedder} Embedder not found")
        except Exception as e:
            raise e

    async def batch_vectorize(
        self, embedder: str, config: dict, content: list[str]
    ) -> list[list[float]]:
        """Vectorize content in batches"""
        try:
            batches = [
                content[i : i + self.embedders[embedder].max_batch_size]
                for i in range(0, len(content), self.embedders[embedder].max_batch_size)
            ]
            msg.info(f"Vectorizing {len(content)} chunks in {len(batches)} batches")
            tasks = [
                self.embedders[embedder].vectorize(config, batch) for batch in batches
            ]
            results = await asyncio.gather(*tasks, return_exceptions=True)

            # Check if all tasks were successful
            errors = [r for r in results if isinstance(r, Exception)]
            if errors:
                error_messages = [str(e) for e in errors]
                raise Exception(
                    f"Vectorization failed for some batches: {', '.join(error_messages)}"
                )

            # Flatten the results
            flattened_results = [item for sublist in results for item in sublist]

            # Verify the number of vectors matches the input content
            if len(flattened_results) != len(content):
                raise Exception(
                    f"Mismatch in vectorization results: expected {len(content)} vectors, got {len(flattened_results)}"
                )

            return flattened_results
        except Exception as e:
            raise Exception(f"Batch vectorization failed: {str(e)}")

    async def vectorize_query(
        self, embedder: str, content: str, rag_config: dict
    ) -> list[float]:
        try:
            if embedder in self.embedders:
                config = rag_config["Embedder"].components[embedder].config
                embeddings = await self.embedders[embedder].vectorize(config, [content])
                return embeddings[0]
            else:
                raise Exception(f"{embedder} Embedder not found")
        except Exception as e:
            raise e


class RetrieverManager:
    def __init__(self):
        self.retrievers: dict[str, Retriever] = {
            retriever.name: retriever for retriever in retrievers
        }

    async def retrieve(
        self,
        client,
        retriever: str,
        query: str,
        vector: list[float],
        rag_config: dict,
        weaviate_manager: WeaviateManager,
        labels: list[str],
        document_uuids: list[str],
    ):
        try:
            if retriever not in self.retrievers:
                raise Exception(f"Retriever {retriever} not found")

            embedder_model = (
                rag_config["Embedder"]
                .components[rag_config["Embedder"].selected]
                .config["Model"]
                .value
            )
            config = rag_config["Retriever"].components[retriever].config
            documents, context = await self.retrievers[retriever].retrieve(
                client,
                query,
                vector,
                config,
                weaviate_manager,
                embedder_model,
                labels,
                document_uuids,
            )
            return (documents, context)

        except Exception as e:
            raise e


class GeneratorManager:
    def __init__(self):
        self.generators: dict[str, Generator] = {
            generator.name: generator for generator in generators
        }

    async def generate_stream(self, rag_config, query, context, conversation):
        """Generate a stream of response dicts based on a list of queries and list of contexts, and includes conversational context
        @parameter: queries : list[str] - List of queries
        @parameter: context : list[str] - List of contexts
        @parameter: conversation : dict - Conversational context
        @returns Iterator[dict] - Token response generated by the Generator in this format {system:TOKEN, finish_reason:stop or empty}.
        """

        generator = rag_config["Generator"].selected
        generator_config = (
            rag_config["Generator"].components[rag_config["Generator"].selected].config
        )

        if generator not in self.generators:
            raise Exception(f"Generator {generator} not found")

        async for result in self.generators[generator].generate_stream(
            generator_config, query, context, conversation
        ):
            yield result

    def truncate_conversation_dicts(
        self, conversation_dicts: list[dict[str, any]], max_tokens: int
    ) -> list[dict[str, any]]:
        """
        Truncate a list of conversation dictionaries to fit within a specified maximum token limit.

        @parameter conversation_dicts: List[Dict[str, any]] - A list of conversation dictionaries that may contain various keys, where 'content' key is present and contains text data.
        @parameter max_tokens: int - The maximum number of tokens that the combined content of the truncated conversation dictionaries should not exceed.

        @returns List[Dict[str, any]]: A list of conversation dictionaries that have been truncated so that their combined content respects the max_tokens limit. The list is returned in the original order of conversation with the most recent conversation being truncated last if necessary.

        """
        encoding = tiktoken.encoding_for_model("gpt-3.5-turbo")
        accumulated_tokens = 0
        truncated_conversation_dicts = []

        # Start with the newest conversations
        for item_dict in reversed(conversation_dicts):
            item_tokens = encoding.encode(item_dict["content"], disallowed_special=())

            # If adding the entire new item exceeds the max tokens
            if accumulated_tokens + len(item_tokens) > max_tokens:
                # Calculate how many tokens we can add from this item
                remaining_space = max_tokens - accumulated_tokens
                truncated_content = encoding.decode(item_tokens[:remaining_space])

                # Create a new truncated item dictionary
                truncated_item_dict = {
                    "type": item_dict["type"],
                    "content": truncated_content,
                    "typewriter": item_dict["typewriter"],
                }

                truncated_conversation_dicts.append(truncated_item_dict)
                break

            truncated_conversation_dicts.append(item_dict)
            accumulated_tokens += len(item_tokens)

        # The list has been built in reverse order so we reverse it again
        return list(reversed(truncated_conversation_dicts))<|MERGE_RESOLUTION|>--- conflicted
+++ resolved
@@ -939,10 +939,6 @@
         self.chunkers: dict[str, Chunker] = {
             chunker.name: chunker for chunker in chunkers
         }
-<<<<<<< HEAD
-        self.selected_embedder: str = "ADAEmbedder"
-=======
->>>>>>> 5e5afbf1
 
     async def chunk(
         self,
