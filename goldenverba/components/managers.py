from wasabi import msg

import weaviate
from weaviate.client import WeaviateAsyncClient
from weaviate.auth import AuthApiKey
from weaviate.classes.query import Filter, Sort, MetadataQuery
from weaviate.collections.classes.data import DataObject
from weaviate.classes.aggregate import GroupByAggregate
from weaviate.classes.init import AdditionalConfig, Timeout

import os
import asyncio
import json
import re
from urllib.parse import urlparse
from datetime import datetime

from sklearn.decomposition import PCA


from goldenverba.components.document import Document
from goldenverba.components.interfaces import (
    Reader,
    Chunker,
    Embedding,
    Retriever,
    Generator,
)
from goldenverba.server.helpers import LoggerManager
from goldenverba.server.types import FileConfig, FileStatus

# Import Readers
from goldenverba.components.reader.BasicReader import BasicReader
from goldenverba.components.reader.GitReader import GitReader
from goldenverba.components.reader.UnstructuredAPI import UnstructuredReader
from goldenverba.components.reader.AssemblyAIAPI import AssemblyAIReader
from goldenverba.components.reader.HTMLReader import HTMLReader
from goldenverba.components.reader.FirecrawlReader import FirecrawlReader
from goldenverba.components.reader.UpstageDocumentParse import (
    UpstageDocumentParseReader,
)

# Import Chunkers
from goldenverba.components.chunking.TokenChunker import TokenChunker
from goldenverba.components.chunking.SentenceChunker import SentenceChunker
from goldenverba.components.chunking.RecursiveChunker import RecursiveChunker
from goldenverba.components.chunking.HTMLChunker import HTMLChunker
from goldenverba.components.chunking.MarkdownChunker import MarkdownChunker
from goldenverba.components.chunking.CodeChunker import CodeChunker
from goldenverba.components.chunking.JSONChunker import JSONChunker
from goldenverba.components.chunking.SemanticChunker import SemanticChunker

# Import Embedders
from goldenverba.components.embedding.OpenAIEmbedder import OpenAIEmbedder
from goldenverba.components.embedding.CohereEmbedder import CohereEmbedder
from goldenverba.components.embedding.OllamaEmbedder import OllamaEmbedder
from goldenverba.components.embedding.UpstageEmbedder import UpstageEmbedder
from goldenverba.components.embedding.WeaviateEmbedder import WeaviateEmbedder
from goldenverba.components.embedding.VoyageAIEmbedder import VoyageAIEmbedder
from goldenverba.components.embedding.SentenceTransformersEmbedder import (
    SentenceTransformersEmbedder,
)

# Import Retrievers
from goldenverba.components.retriever.WindowRetriever import WindowRetriever

# Import Generators
from goldenverba.components.generation.CohereGenerator import CohereGenerator
from goldenverba.components.generation.AnthrophicGenerator import AnthropicGenerator
from goldenverba.components.generation.OllamaGenerator import OllamaGenerator
from goldenverba.components.generation.OpenAIGenerator import OpenAIGenerator
from goldenverba.components.generation.GroqGenerator import GroqGenerator
<<<<<<< HEAD
from goldenverba.components.generation.NovitaGenerator import NovitaGenerator
=======
from goldenverba.components.generation.UpstageGenerator import UpstageGenerator
>>>>>>> 6d047eb2

try:
    import tiktoken
except Exception:
    msg.warn("tiktoken not installed, your base installation might be corrupted.")

### Add new components here ###

production = os.getenv("VERBA_PRODUCTION")
if production != "Production":
    readers = [
        BasicReader(),
        HTMLReader(),
        GitReader(),
        UnstructuredReader(),
        AssemblyAIReader(),
        FirecrawlReader(),
        UpstageDocumentParseReader(),
    ]
    chunkers = [
        TokenChunker(),
        SentenceChunker(),
        RecursiveChunker(),
        SemanticChunker(),
        HTMLChunker(),
        MarkdownChunker(),
        CodeChunker(),
        JSONChunker(),
    ]
    embedders = [
        OllamaEmbedder(),
        SentenceTransformersEmbedder(),
        WeaviateEmbedder(),
        UpstageEmbedder(),
        VoyageAIEmbedder(),
        CohereEmbedder(),
        OpenAIEmbedder(),
    ]
    retrievers = [WindowRetriever()]
    generators = [
        OllamaGenerator(),
        OpenAIGenerator(),
        AnthropicGenerator(),
        CohereGenerator(),
        GroqGenerator(),
<<<<<<< HEAD
        NovitaGenerator(),
=======
        UpstageGenerator(),
>>>>>>> 6d047eb2
    ]
else:
    readers = [
        BasicReader(),
        HTMLReader(),
        GitReader(),
        UnstructuredReader(),
        AssemblyAIReader(),
        FirecrawlReader(),
        UpstageDocumentParseReader(),
    ]
    chunkers = [
        TokenChunker(),
        SentenceChunker(),
        RecursiveChunker(),
        SemanticChunker(),
        HTMLChunker(),
        MarkdownChunker(),
        CodeChunker(),
        JSONChunker(),
    ]
    embedders = [
        WeaviateEmbedder(),
        VoyageAIEmbedder(),
        UpstageEmbedder(),
        CohereEmbedder(),
        OpenAIEmbedder(),
    ]
    retrievers = [WindowRetriever()]
    generators = [
        OpenAIGenerator(),
        AnthropicGenerator(),
        CohereGenerator(),
<<<<<<< HEAD
        # NovitaGenerator(),
=======
        UpstageGenerator(),
>>>>>>> 6d047eb2
    ]


### ----------------------- ###


class WeaviateManager:
    def __init__(self):
        self.document_collection_name = "VERBA_DOCUMENTS"
        self.config_collection_name = "VERBA_CONFIGURATION"
        self.suggestion_collection_name = "VERBA_SUGGESTIONS"
        self.embedding_table = {}

    ### Connection Handling

    async def connect_to_cluster(self, w_url, w_key):
        if w_url is not None and w_key is not None:
            msg.info(f"Connecting to Weaviate Cluster {w_url} with Auth")
            return weaviate.use_async_with_weaviate_cloud(
                cluster_url=w_url,
                auth_credentials=AuthApiKey(w_key),
                additional_config=AdditionalConfig(
                    timeout=Timeout(init=60, query=300, insert=300)
                ),
            )
        else:
            raise Exception("No URL or API Key provided")

    async def connect_to_docker(self, w_url):
        msg.info(f"Connecting to Weaviate Docker")
        return weaviate.use_async_with_local(
            host=w_url,
            additional_config=AdditionalConfig(
                timeout=Timeout(init=60, query=300, insert=300)
            ),
        )

    async def connect_to_custom(self, host, w_key, port):
        # Extract the port from the host
        msg.info(f"Connecting to Weaviate Custom")

        if host is None or host == "":
            raise Exception("No Host URL provided")

        if w_key is None or w_key == "":
            return weaviate.use_async_with_local(
                host=host,
                port=int(port),
                skip_init_checks=True,
                additional_config=AdditionalConfig(
                    timeout=Timeout(init=60, query=300, insert=300)
                ),
            )
        else:
            return weaviate.use_async_with_local(
                host=host,
                port=int(port),
                skip_init_checks=True,
                auth_credentials=AuthApiKey(w_key),
                additional_config=AdditionalConfig(
                    timeout=Timeout(init=60, query=300, insert=300)
                ),
            )

    async def connect_to_embedded(self):
        msg.info(f"Connecting to Weaviate Embedded")
        return weaviate.use_async_with_embedded(
            additional_config=AdditionalConfig(
                timeout=Timeout(init=60, query=300, insert=300)
            )
        )

    async def connect(
        self, deployment: str, weaviateURL: str, weaviateAPIKey: str, port: str = "8080"
    ) -> WeaviateAsyncClient:
        try:

            if deployment == "Weaviate":
                if weaviateURL == "" and os.environ.get("WEAVIATE_URL_VERBA"):
                    weaviateURL = os.environ.get("WEAVIATE_URL_VERBA")
                if weaviateAPIKey == "" and os.environ.get("WEAVIATE_API_KEY_VERBA"):
                    weaviateAPIKey = os.environ.get("WEAVIATE_API_KEY_VERBA")
                client = await self.connect_to_cluster(weaviateURL, weaviateAPIKey)
            elif deployment == "Docker":
                client = await self.connect_to_docker("weaviate")
            elif deployment == "Local":
                client = await self.connect_to_embedded()
            elif deployment == "Custom":
                client = await self.connect_to_custom(weaviateURL, weaviateAPIKey, port)
            else:
                raise Exception(f"Invalid deployment type: {deployment}")

            if client is not None:
                await client.connect()
                if await client.is_ready():
                    msg.good("Succesfully Connected to Weaviate")
                    return client

            return None

        except Exception as e:
            msg.fail(f"Couldn't connect to Weaviate, check your URL/API KEY: {str(e)}")
            raise Exception(
                f"Couldn't connect to Weaviate, check your URL/API KEY: {str(e)}"
            )

    async def disconnect(self, client: WeaviateAsyncClient):
        try:
            await client.close()
            return True
        except Exception as e:
            msg.fail(f"Couldn't disconnect Weaviate: {str(e)}")
            return False

    ### Metadata

    async def get_metadata(self, client: WeaviateAsyncClient):

        # Node Information
        nodes = await client.cluster.nodes(output="verbose")
        node_payload = {"node_count": 0, "weaviate_version": "", "nodes": []}
        for node in nodes:
            node_payload["nodes"].append(
                {
                    "status": node.status,
                    "shards": len(node.shards),
                    "version": node.version,
                    "name": node.name,
                }
            )
        node_payload["node_count"] = len(nodes)
        node_payload["weaviate_version"] = nodes[0].version

        # Collection Information

        collections = await client.collections.list_all()
        collection_payload = {"collection_count": 0, "collections": []}
        for collection_name in collections:
            collection_objects = await client.collections.get(collection_name).length()
            collection_payload["collections"].append(
                {"name": collection_name, "count": collection_objects}
            )
        collection_payload["collections"].sort(key=lambda x: x["count"], reverse=True)
        collection_payload["collection_count"] = len(collections)

        return node_payload, collection_payload

    ### Collection Handling

    async def verify_collection(
        self, client: WeaviateAsyncClient, collection_name: str
    ):
        if not await client.collections.exists(collection_name):
            msg.info(
                f"Collection: {collection_name} does not exist, creating new collection."
            )
<<<<<<< HEAD
            print(collection_name)
            await client.collections.create(name=collection_name)
            collection = await client.collections.get(collection_name)
            print(collection.config.properties)  # 查看属性配置
            print(collection.config.vectorizer)  # 查看向量化配置
        return True
=======
            returned_collection = await client.collections.create(name=collection_name)
            if returned_collection:
                return True
            else:
                return False
        else:
            return True
>>>>>>> 6d047eb2

    async def verify_embedding_collection(self, client: WeaviateAsyncClient, embedder):
        if embedder not in self.embedding_table:
            self.embedding_table[embedder] = "VERBA_Embedding_" + re.sub(
                r"[^a-zA-Z0-9]", "_", embedder
            )
            return await self.verify_collection(client, self.embedding_table[embedder])
        else:
            return True

    async def verify_cache_collection(self, client: WeaviateAsyncClient, embedder):
        if embedder not in self.embedding_table:
            self.embedding_table[embedder] = "VERBA_Cache_" + re.sub(
                r"[^a-zA-Z0-9]", "_", embedder
            )
            return await self.verify_collection(client, self.embedding_table[embedder])
        else:
            return True

    async def verify_embedding_collections(
        self, client: WeaviateAsyncClient, environment_variables, libraries
    ):
        for embedder in embedders:
            if embedder.check_available(environment_variables, libraries):
                if "Model" in embedder.config:
                    for _embedder in embedder.config["Model"].values:
                        self.embedding_table[_embedder] = "VERBA_Embedding_" + re.sub(
                            r"[^a-zA-Z0-9]", "_", _embedder
                        )
                        await self.verify_collection(
                            client, self.embedding_table[_embedder]
                        )

    async def verify_collections(
        self, client: WeaviateAsyncClient, environment_variables, libraries
    ):
        await self.verify_collection(client, self.document_collection_name)
        await self.verify_collection(client, self.suggestion_collection_name)
        await self.verify_collection(client, self.config_collection_name)
        await self.verify_embedding_collections(
            client, environment_variables, libraries
        )
        return True

    ### Configuration Handling

    async def get_config(self, client: WeaviateAsyncClient, uuid: str) -> dict:
        if await self.verify_collection(client, self.config_collection_name):
            config_collection = client.collections.get(self.config_collection_name)
            if await config_collection.data.exists(uuid):
                config = await config_collection.query.fetch_object_by_id(uuid)
                return json.loads(config.properties["config"])
            else:
                return None

    async def set_config(self, client: WeaviateAsyncClient, uuid: str, config: dict):
        if await self.verify_collection(client, self.config_collection_name):
            config_collection = client.collections.get(self.config_collection_name)
            if await config_collection.data.exists(uuid):
                if await config_collection.data.delete_by_id(uuid):
                    await config_collection.data.insert(
                        properties={"config": json.dumps(config)}, uuid=uuid
                    )
            else:
                await config_collection.data.insert(
                    properties={"config": json.dumps(config)}, uuid=uuid
                )

    async def reset_config(self, client: WeaviateAsyncClient, uuid: str):
        if await self.verify_collection(client, self.config_collection_name):
            config_collection = client.collections.get(self.config_collection_name)
            if await config_collection.data.exists(uuid):
                await config_collection.data.delete_by_id(uuid)

    ### Import Handling

    async def import_document(
        self, client: WeaviateAsyncClient, document: Document, embedder: str
    ):
        if await self.verify_collection(
            client, self.document_collection_name
        ) and await self.verify_embedding_collection(client, embedder):
            document_collection = client.collections.get(self.document_collection_name)
            embedder_collection = client.collections.get(self.embedding_table[embedder])

            ### Import Document
            document_obj = Document.to_json(document)
            doc_uuid = await document_collection.data.insert(document_obj)

            chunk_ids = []

            try:
                for chunk in document.chunks:
                    chunk.doc_uuid = doc_uuid
                    chunk.labels = document.labels
                    chunk.title = document.title

                chunk_response = await embedder_collection.data.insert_many(
                    [
                        DataObject(properties=chunk.to_json(), vector=chunk.vector)
                        for chunk in document.chunks
                    ]
                )
                chunk_ids = [
                    chunk_response.uuids[uuid] for uuid in chunk_response.uuids
                ]

                if chunk_response.has_errors:
                    raise Exception(
                        f"Failed to ingest chunks into Weaviate: {chunk_response.errors}"
                    )

                if doc_uuid and chunk_response:
                    response = await embedder_collection.aggregate.over_all(
                        filters=Filter.by_property("doc_uuid").equal(doc_uuid),
                        total_count=True,
                    )
                    if response.total_count != len(document.chunks):
                        await document_collection.data.delete_by_id(doc_uuid)
                        for _id in chunk_ids:
                            await embedder_collection.data.delete_by_id(_id)
                        raise Exception(
                            f"Chunk Mismatch detected after importing: Imported:{response.total_count} | Existing: {len(document.chunks)}"
                        )

            except Exception as e:
                if doc_uuid:
                    await self.delete_document(client, doc_uuid)
                raise Exception(f"Chunk import failed with : {str(e)}")

    ### Document CRUD

    async def exist_document_name(self, client: WeaviateAsyncClient, name: str) -> str:
        if await self.verify_collection(client, self.document_collection_name):
            document_collection = client.collections.get(self.document_collection_name)
            aggregation = await document_collection.aggregate.over_all(total_count=True)

            if aggregation.total_count == 0:
                return None
            else:
                documents = await document_collection.query.fetch_objects(
                    filters=Filter.by_property("title").equal(name)
                )
                if len(documents.objects) > 0:
                    return documents.objects[0].uuid

            return None

    async def delete_document(self, client: WeaviateAsyncClient, uuid: str):
        if await self.verify_collection(client, self.document_collection_name):
            document_collection = client.collections.get(self.document_collection_name)

            if not await document_collection.data.exists(uuid):
                return

            document_obj = await document_collection.query.fetch_object_by_id(uuid)
            embedding_config = json.loads(document_obj.properties.get("meta"))[
                "Embedder"
            ]
            embedder = embedding_config["config"]["Model"]["value"]

            if await self.verify_embedding_collection(client, embedder):
                if await document_collection.data.delete_by_id(uuid):
                    embedder_collection = client.collections.get(
                        self.embedding_table[embedder]
                    )
                    await embedder_collection.data.delete_many(
                        where=Filter.by_property("doc_uuid").equal(uuid)
                    )

    async def delete_all_documents(self, client: WeaviateAsyncClient):
        if await self.verify_collection(client, self.document_collection_name):
            document_collection = client.collections.get(self.document_collection_name)
            async for item in document_collection.iterator():
                await self.delete_document(client, item.uuid)

    async def delete_all_configs(self, client: WeaviateAsyncClient):
        if await self.verify_collection(client, self.config_collection_name):
            config_collection = client.collections.get(self.config_collection_name)
            async for item in config_collection.iterator():
                await config_collection.data.delete_by_id(item.uuid)

    async def delete_all(self, client: WeaviateAsyncClient):
        node_payload, collection_payload = await self.get_metadata(client)
        for collection in collection_payload["collections"]:
            if "VERBA" in collection["name"]:
                await client.collections.delete(collection["name"])

    async def get_documents(
        self,
        client: WeaviateAsyncClient,
        query: str,
        pageSize: int,
        page: int,
        labels: list[str],
        properties: list[str] = None,
    ) -> list[dict]:
        if await self.verify_collection(client, self.document_collection_name):
            offset = pageSize * (page - 1)
            document_collection = client.collections.get(self.document_collection_name)

            if len(labels) > 0:
                filter = Filter.by_property("labels").contains_all(labels)
            else:
                filter = None

            response = await document_collection.aggregate.over_all(
                total_count=True, filters=filter
            )

            if response.total_count == 0:
                return [], 0

            total_count = response.total_count

            if query == "":
                total_count = response.total_count
                response = await document_collection.query.fetch_objects(
                    limit=pageSize,
                    offset=offset,
                    return_properties=properties,
                    sort=Sort.by_property("title", ascending=True),
                    filters=filter,
                )
            else:
                response = await document_collection.query.bm25(
                    query=query,
                    limit=pageSize,
                    offset=offset,
                    filters=filter,
                    return_properties=properties,
                )

            return [
                {
                    "title": doc.properties["title"],
                    "uuid": str(doc.uuid),
                    "labels": doc.properties["labels"],
                }
                for doc in response.objects
            ], total_count

    async def get_document(
        self, client: WeaviateAsyncClient, uuid: str, properties: list[str] = None
    ) -> list[dict]:
        if await self.verify_collection(client, self.document_collection_name):
            document_collection = client.collections.get(self.document_collection_name)

            if await document_collection.data.exists(uuid):
                response = await document_collection.query.fetch_object_by_id(
                    uuid, return_properties=properties
                )
                return response.properties
            else:
                msg.warn(f"Document not found ({uuid})")
                return None

    ### Labels

    async def get_labels(self, client: WeaviateAsyncClient) -> list[str]:
        if await self.verify_collection(client, self.document_collection_name):
            document_collection = client.collections.get(self.document_collection_name)
            aggregation = await document_collection.aggregate.over_all(
                group_by=GroupByAggregate(prop="labels"), total_count=True
            )
            return [
                aggregation_group.grouped_by.value
                for aggregation_group in aggregation.groups
            ]

    ### Chunks Retrieval

    async def get_chunk(
        self, client: WeaviateAsyncClient, uuid: str, embedder: str
    ) -> list[dict]:
        if await self.verify_embedding_collection(client, embedder):
            embedder_collection = client.collections.get(self.embedding_table[embedder])
            if await embedder_collection.data.exists(uuid):
                response = await embedder_collection.query.fetch_object_by_id(uuid)
                response.properties["doc_uuid"] = str(response.properties["doc_uuid"])
                return response.properties
            else:
                return None

    async def get_chunks(
        self, client: WeaviateAsyncClient, uuid: str, page: int, pageSize: int
    ) -> list[dict]:

        if await self.verify_collection(client, self.document_collection_name):

            offset = pageSize * (page - 1)

            document = await self.get_document(client, uuid, properties=["meta"])
            if document is None:
                return []

            embedding_config = json.loads(document.get("meta"))["Embedder"]
            embedder = embedding_config["config"]["Model"]["value"]

            if await self.verify_embedding_collection(client, embedder):
                embedder_collection = client.collections.get(
                    self.embedding_table[embedder]
                )

                weaviate_chunks = await embedder_collection.query.fetch_objects(
                    filters=Filter.by_property("doc_uuid").equal(uuid),
                    limit=pageSize,
                    offset=offset,
                    sort=Sort.by_property("chunk_id", ascending=True),
                )
                chunks = [obj.properties for obj in weaviate_chunks.objects]
                for chunk in chunks:
                    chunk["doc_uuid"] = str(chunk["doc_uuid"])
                return chunks

    async def get_vectors(
        self, client: WeaviateAsyncClient, uuid: str, showAll: bool
    ) -> dict:

        document = await self.get_document(client, uuid, properties=["meta", "title"])

        if document is None:
            return None

        embedding_config = json.loads(document.get("meta"))["Embedder"]
        embedder = embedding_config["config"]["Model"]["value"]

        if await self.verify_embedding_collection(client, embedder):
            embedder_collection = client.collections.get(self.embedding_table[embedder])

            if not showAll:
                batch_size = 250
                all_chunks = []
                offset = 0
                total_time = 0
                call_count = 0

                while True:
                    call_start_time = asyncio.get_event_loop().time()
                    weaviate_chunks = await embedder_collection.query.fetch_objects(
                        filters=Filter.by_property("doc_uuid").equal(uuid),
                        limit=batch_size,
                        offset=offset,
                        return_properties=["chunk_id", "pca"],
                        include_vector=True,
                    )
                    call_end_time = asyncio.get_event_loop().time()
                    call_duration = call_end_time - call_start_time
                    total_time += call_duration
                    call_count += 1

                    all_chunks.extend(weaviate_chunks.objects)

                    if len(weaviate_chunks.objects) < batch_size:
                        break

                    offset += batch_size

                dimensions = len(all_chunks[0].vector["default"])

                chunks = [
                    {
                        "vector": {"x": pca[0], "y": pca[1], "z": pca[2]},
                        "uuid": str(item.uuid),
                        "chunk_id": item.properties["chunk_id"],
                    }
                    for item in all_chunks
                    if (pca := item.properties["pca"]) is not None
                ]
                return {
                    "embedder": embedder,
                    "dimensions": dimensions,
                    "groups": [{"name": document["title"], "chunks": chunks}],
                }

            # Generate PCA for all embeddings
            else:
                vector_map = {}
                vector_list, vector_ids, vector_chunk_uuids, vector_chunk_ids = (
                    [],
                    [],
                    [],
                    [],
                )
                dimensions = 0

                async for item in embedder_collection.iterator(include_vector=True):
                    doc_uuid = item.properties["doc_uuid"]
                    chunk_uuid = item.uuid
                    if doc_uuid not in vector_map:
                        _document = await self.get_document(client, doc_uuid)
                        if _document:
                            vector_map[doc_uuid] = {
                                "name": _document["title"],
                                "chunks": [],
                            }
                        else:
                            continue
                    vector_list.append(item.vector["default"])
                    dimensions = len(item.vector["default"])
                    vector_ids.append(doc_uuid)
                    vector_chunk_uuids.append(chunk_uuid)
                    vector_chunk_ids.append(item.properties["chunk_id"])

                if len(vector_ids) > 3:
                    pca = PCA(n_components=3)
                    generated_pca_embeddings = pca.fit_transform(vector_list)
                    pca_embeddings = [
                        pca_.tolist() for pca_ in generated_pca_embeddings
                    ]

                    for pca_embedding, _uuid, _chunk_uuid, _chunk_id in zip(
                        pca_embeddings,
                        vector_ids,
                        vector_chunk_uuids,
                        vector_chunk_ids,
                    ):
                        vector_map[_uuid]["chunks"].append(
                            {
                                "vector": {
                                    "x": pca_embedding[0],
                                    "y": pca_embedding[1],
                                    "z": pca_embedding[2],
                                },
                                "uuid": str(_chunk_uuid),
                                "chunk_id": _chunk_id,
                            }
                        )

                    return {
                        "embedder": embedder,
                        "dimensions": dimensions,
                        "groups": list(vector_map.values()),
                    }
                else:
                    return {
                        "embedder": embedder,
                        "dimensions": dimensions,
                        "groups": [],
                    }

        return None

    async def hybrid_chunks(
        self,
        client: WeaviateAsyncClient,
        embedder: str,
        query: str,
        vector: list[float],
        limit_mode: str,
        limit: int,
        labels: list[str],
        document_uuids: list[str],
    ):
        if await self.verify_embedding_collection(client, embedder):
            embedder_collection = client.collections.get(self.embedding_table[embedder])

            filters = []

            if labels:
                filters.append(Filter.by_property("labels").contains_all(labels))

            if document_uuids:
                filters.append(
                    Filter.by_property("doc_uuid").contains_any(document_uuids)
                )

            if filters:
                apply_filters = filters[0]
                for filter in filters[1:]:
                    apply_filters = apply_filters & filter
            else:
                apply_filters = None

            if limit_mode == "Autocut":
                chunks = await embedder_collection.query.hybrid(
                    query=query,
                    vector=vector,
                    alpha=0.5,
                    auto_limit=limit,
                    return_metadata=MetadataQuery(score=True, explain_score=False),
                    filters=apply_filters,
                )
            else:
                chunks = await embedder_collection.query.hybrid(
                    query=query,
                    vector=vector,
                    alpha=0.5,
                    limit=limit,
                    return_metadata=MetadataQuery(score=True, explain_score=False),
                    filters=apply_filters,
                )

            return chunks.objects

    async def get_chunk_by_ids(
        self, client: WeaviateAsyncClient, embedder: str, doc_uuid: str, ids: list[int]
    ):
        if await self.verify_embedding_collection(client, embedder):
            embedder_collection = client.collections.get(self.embedding_table[embedder])
            try:
                weaviate_chunks = await embedder_collection.query.fetch_objects(
                    filters=(
                        Filter.by_property("doc_uuid").equal(str(doc_uuid))
                        & Filter.by_property("chunk_id").contains_any(list(ids))
                    ),
                    sort=Sort.by_property("chunk_id", ascending=True),
                )
                return weaviate_chunks.objects
            except Exception as e:
                msg.fail(f"Failed to fetch chunks: {str(e)}")
                raise e

    ### Suggestion Logic

    async def add_suggestion(self, client: WeaviateAsyncClient, query: str):
        if await self.verify_collection(client, self.suggestion_collection_name):
            suggestion_collection = client.collections.get(
                self.suggestion_collection_name
            )
            aggregation = await suggestion_collection.aggregate.over_all(
                total_count=True
            )
            if aggregation.total_count > 0:
                does_suggestion_exists = (
                    await suggestion_collection.query.fetch_objects(
                        filters=Filter.by_property("query").equal(query)
                    )
                )
                if len(does_suggestion_exists.objects) > 0:
                    return
            await suggestion_collection.data.insert(
                {"query": query, "timestamp": datetime.now().isoformat()}
            )

    async def retrieve_suggestions(
        self, client: WeaviateAsyncClient, query: str, limit: int
    ):
        if await self.verify_collection(client, self.suggestion_collection_name):
            suggestion_collection = client.collections.get(
                self.suggestion_collection_name
            )
            suggestions = await suggestion_collection.query.bm25(
                query=query, limit=limit
            )
            return_suggestions = [
                {
                    "query": suggestion.properties["query"],
                    "timestamp": suggestion.properties["timestamp"],
                    "uuid": str(suggestion.uuid),
                }
                for suggestion in suggestions.objects
            ]
            return return_suggestions

    async def retrieve_all_suggestions(
        self, client: WeaviateAsyncClient, page: int, pageSize: int
    ):
        if await self.verify_collection(client, self.suggestion_collection_name):
            suggestion_collection = client.collections.get(
                self.suggestion_collection_name
            )
            offset = pageSize * (page - 1)
            suggestions = await suggestion_collection.query.fetch_objects(
                limit=pageSize,
                offset=offset,
                sort=Sort.by_property("timestamp", ascending=False),
            )
            aggregation = await suggestion_collection.aggregate.over_all(
                total_count=True
            )
            return_suggestions = [
                {
                    "query": suggestion.properties["query"],
                    "timestamp": suggestion.properties["timestamp"],
                    "uuid": str(suggestion.uuid),
                }
                for suggestion in suggestions.objects
            ]
            return return_suggestions, aggregation.total_count

    async def delete_suggestions(self, client: WeaviateAsyncClient, uuid: str):
        if await self.verify_collection(client, self.suggestion_collection_name):
            suggestion_collection = client.collections.get(
                self.suggestion_collection_name
            )
            await suggestion_collection.data.delete_by_id(uuid)

    async def delete_all_suggestions(self, client: WeaviateAsyncClient):
        if await self.verify_collection(client, self.suggestion_collection_name):
            await client.collections.delete(self.suggestion_collection_name)

    ### Cache Logic

    # TODO: Implement Cache Logic

    ### Metadata Retrieval

    async def get_datacount(
        self, client: WeaviateAsyncClient, embedder: str, document_uuids: list[str] = []
    ) -> int:
        if await self.verify_embedding_collection(client, embedder):
            embedder_collection = client.collections.get(self.embedding_table[embedder])

            if document_uuids:
                filters = Filter.by_property("doc_uuid").contains_any(document_uuids)
            else:
                filters = None
            try:
                response = await embedder_collection.aggregate.over_all(
                    filters=filters,
                    group_by=GroupByAggregate(prop="doc_uuid"),
                    total_count=True,
                )
                return len(response.groups)
            except Exception as e:
                msg.fail(f"Failed to retrieve data count: {str(e)}")
                return 0

    async def get_chunk_count(
        self, client: WeaviateAsyncClient, embedder: str, doc_uuid: str
    ) -> int:
        if await self.verify_embedding_collection(client, embedder):
            embedder_collection = client.collections.get(self.embedding_table[embedder])
            response = await embedder_collection.aggregate.over_all(
                filters=Filter.by_property("doc_uuid").equal(doc_uuid),
                group_by=GroupByAggregate(prop="doc_uuid"),
                total_count=True,
            )
            if response.groups:
                return response.groups[0].total_count
            else:
                return 0


class ReaderManager:
    def __init__(self):
        self.readers: dict[str, Reader] = {reader.name: reader for reader in readers}

    async def load(
        self, reader: str, fileConfig: FileConfig, logger: LoggerManager
    ) -> list[Document]:
        try:
            loop = asyncio.get_running_loop()
            start_time = loop.time()
            if reader in self.readers:
                config = fileConfig.rag_config["Reader"].components[reader].config
                documents: list[Document] = await self.readers[reader].load(
                    config, fileConfig
                )
                for document in documents:
                    document.meta["Reader"] = (
                        fileConfig.rag_config["Reader"].components[reader].model_dump()
                    )
                elapsed_time = round(loop.time() - start_time, 2)
                if len(documents) == 1:
                    await logger.send_report(
                        fileConfig.fileID,
                        FileStatus.LOADING,
                        f"Loaded {fileConfig.filename}",
                        took=elapsed_time,
                    )
                else:
                    await logger.send_report(
                        fileConfig.fileID,
                        FileStatus.LOADING,
                        f"Loaded {fileConfig.filename} with {len(documents)} documents",
                        took=elapsed_time,
                    )
                await logger.send_report(
                    fileConfig.fileID, FileStatus.CHUNKING, "", took=0
                )
                return documents
            else:
                raise Exception(f"{reader} Reader not found")

        except Exception as e:
            raise Exception(f"Reader {reader} failed with: {str(e)}")


class ChunkerManager:
    def __init__(self):
        self.chunkers: dict[str, Chunker] = {
            chunker.name: chunker for chunker in chunkers
        }

    async def chunk(
        self,
        chunker: str,
        fileConfig: FileConfig,
        documents: list[Document],
        embedder: Embedding,
        logger: LoggerManager,
    ) -> list[Document]:
        try:
            loop = asyncio.get_running_loop()
            start_time = loop.time()
            if chunker in self.chunkers:
                config = fileConfig.rag_config["Chunker"].components[chunker].config
                embedder_config = (
                    fileConfig.rag_config["Embedder"].components[embedder.name].config
                )
                chunked_documents = await self.chunkers[chunker].chunk(
                    config=config,
                    documents=documents,
                    embedder=embedder,
                    embedder_config=embedder_config,
                )
                for chunked_document in chunked_documents:
                    chunked_document.meta["Chunker"] = (
                        fileConfig.rag_config["Chunker"]
                        .components[chunker]
                        .model_dump()
                    )
                elapsed_time = round(loop.time() - start_time, 2)
                if len(documents) == 1:
                    await logger.send_report(
                        fileConfig.fileID,
                        FileStatus.CHUNKING,
                        f"Split {fileConfig.filename} into {len(chunked_documents[0].chunks)} chunks",
                        took=elapsed_time,
                    )
                else:
                    await logger.send_report(
                        fileConfig.fileID,
                        FileStatus.CHUNKING,
                        f"Chunked all {len(chunked_documents)} documents with a total of {sum([len(document.chunks) for document in chunked_documents])} chunks",
                        took=elapsed_time,
                    )

                await logger.send_report(
                    fileConfig.fileID, FileStatus.EMBEDDING, "", took=0
                )
                return chunked_documents
            else:
                raise Exception(f"{chunker} Chunker not found")
        except Exception as e:
            raise e


class EmbeddingManager:
    def __init__(self):
        self.embedders: dict[str, Embedding] = {
            embedder.name: embedder for embedder in embedders
        }

    async def vectorize(
        self,
        embedder: str,
        fileConfig: FileConfig,
        documents: list[Document],
        logger: LoggerManager,
    ) -> list[Document]:
        """Vectorizes chunks in batches
        @parameter: documents : Document - Verba document
        @returns Document - Document with vectorized chunks
        """
        try:
            loop = asyncio.get_running_loop()
            start_time = loop.time()
            if embedder in self.embedders:
                config = fileConfig.rag_config["Embedder"].components[embedder].config

                for document in documents:
                    content = [
                        document.metadata + "\n" + chunk.content
                        for chunk in document.chunks
                    ]
                    embeddings = await self.batch_vectorize(embedder, config, content)

                    if len(embeddings) >= 3:
                        pca = PCA(n_components=3)
                        generated_pca_embeddings = pca.fit_transform(embeddings)
                        pca_embeddings = [
                            pca_.tolist() for pca_ in generated_pca_embeddings
                        ]
                    else:
                        pca_embeddings = [embedding[0:3] for embedding in embeddings]

                    for vector, chunk, pca_ in zip(
                        embeddings, document.chunks, pca_embeddings
                    ):
                        chunk.vector = vector
                        chunk.pca = pca_

                    document.meta["Embedder"] = (
                        fileConfig.rag_config["Embedder"]
                        .components[embedder]
                        .model_dump()
                    )

                elapsed_time = round(loop.time() - start_time, 2)
                await logger.send_report(
                    fileConfig.fileID,
                    FileStatus.EMBEDDING,
                    f"Vectorized all chunks",
                    took=elapsed_time,
                )
                await logger.send_report(
                    fileConfig.fileID, FileStatus.INGESTING, "", took=0
                )
                return documents
            else:
                raise Exception(f"{embedder} Embedder not found")
        except Exception as e:
            raise e

    async def batch_vectorize(
        self, embedder: str, config: dict, content: list[str]
    ) -> list[list[float]]:
        """Vectorize content in batches"""
        try:
            batches = [
                content[i : i + self.embedders[embedder].max_batch_size]
                for i in range(0, len(content), self.embedders[embedder].max_batch_size)
            ]
            msg.info(f"Vectorizing {len(content)} chunks in {len(batches)} batches")
            tasks = [
                self.embedders[embedder].vectorize(config, batch) for batch in batches
            ]
            results = await asyncio.gather(*tasks, return_exceptions=True)

            # Check if all tasks were successful
            errors = [r for r in results if isinstance(r, Exception)]
            if errors:
                error_messages = [str(e) for e in errors]
                raise Exception(
                    f"Vectorization failed for some batches: {', '.join(error_messages)}"
                )

            # Flatten the results
            flattened_results = [item for sublist in results for item in sublist]

            # Verify the number of vectors matches the input content
            if len(flattened_results) != len(content):
                raise Exception(
                    f"Mismatch in vectorization results: expected {len(content)} vectors, got {len(flattened_results)}"
                )

            return flattened_results
        except Exception as e:
            raise Exception(f"Batch vectorization failed: {str(e)}")

    async def vectorize_query(
        self, embedder: str, content: str, rag_config: dict
    ) -> list[float]:
        try:
            if embedder in self.embedders:
                config = rag_config["Embedder"].components[embedder].config
                embeddings = await self.embedders[embedder].vectorize(config, [content])
                return embeddings[0]
            else:
                raise Exception(f"{embedder} Embedder not found")
        except Exception as e:
            raise e


class RetrieverManager:
    def __init__(self):
        self.retrievers: dict[str, Retriever] = {
            retriever.name: retriever for retriever in retrievers
        }

    async def retrieve(
        self,
        client,
        retriever: str,
        query: str,
        vector: list[float],
        rag_config: dict,
        weaviate_manager: WeaviateManager,
        labels: list[str],
        document_uuids: list[str],
    ):
        try:
            if retriever not in self.retrievers:
                raise Exception(f"Retriever {retriever} not found")

            embedder_model = (
                rag_config["Embedder"]
                .components[rag_config["Embedder"].selected]
                .config["Model"]
                .value
            )
            config = rag_config["Retriever"].components[retriever].config
            documents, context = await self.retrievers[retriever].retrieve(
                client,
                query,
                vector,
                config,
                weaviate_manager,
                embedder_model,
                labels,
                document_uuids,
            )
            return (documents, context)

        except Exception as e:
            raise e


class GeneratorManager:
    def __init__(self):
        self.generators: dict[str, Generator] = {
            generator.name: generator for generator in generators
        }

    async def generate_stream(self, rag_config, query, context, conversation):
        """Generate a stream of response dicts based on a list of queries and list of contexts, and includes conversational context
        @parameter: queries : list[str] - List of queries
        @parameter: context : list[str] - List of contexts
        @parameter: conversation : dict - Conversational context
        @returns Iterator[dict] - Token response generated by the Generator in this format {system:TOKEN, finish_reason:stop or empty}.
        """

        generator = rag_config["Generator"].selected
        generator_config = (
            rag_config["Generator"].components[rag_config["Generator"].selected].config
        )

        if generator not in self.generators:
            raise Exception(f"Generator {generator} not found")

        async for result in self.generators[generator].generate_stream(
            generator_config, query, context, conversation
        ):
            yield result

    def truncate_conversation_dicts(
        self, conversation_dicts: list[dict[str, any]], max_tokens: int
    ) -> list[dict[str, any]]:
        """
        Truncate a list of conversation dictionaries to fit within a specified maximum token limit.

        @parameter conversation_dicts: List[Dict[str, any]] - A list of conversation dictionaries that may contain various keys, where 'content' key is present and contains text data.
        @parameter max_tokens: int - The maximum number of tokens that the combined content of the truncated conversation dictionaries should not exceed.

        @returns List[Dict[str, any]]: A list of conversation dictionaries that have been truncated so that their combined content respects the max_tokens limit. The list is returned in the original order of conversation with the most recent conversation being truncated last if necessary.

        """
        encoding = tiktoken.encoding_for_model("gpt-3.5-turbo")
        accumulated_tokens = 0
        truncated_conversation_dicts = []

        # Start with the newest conversations
        for item_dict in reversed(conversation_dicts):
            item_tokens = encoding.encode(item_dict["content"], disallowed_special=())

            # If adding the entire new item exceeds the max tokens
            if accumulated_tokens + len(item_tokens) > max_tokens:
                # Calculate how many tokens we can add from this item
                remaining_space = max_tokens - accumulated_tokens
                truncated_content = encoding.decode(item_tokens[:remaining_space])

                # Create a new truncated item dictionary
                truncated_item_dict = {
                    "type": item_dict["type"],
                    "content": truncated_content,
                    "typewriter": item_dict["typewriter"],
                }

                truncated_conversation_dicts.append(truncated_item_dict)
                break

            truncated_conversation_dicts.append(item_dict)
            accumulated_tokens += len(item_tokens)

        # The list has been built in reverse order so we reverse it again
        return list(reversed(truncated_conversation_dicts))<|MERGE_RESOLUTION|>--- conflicted
+++ resolved
@@ -70,11 +70,8 @@
 from goldenverba.components.generation.OllamaGenerator import OllamaGenerator
 from goldenverba.components.generation.OpenAIGenerator import OpenAIGenerator
 from goldenverba.components.generation.GroqGenerator import GroqGenerator
-<<<<<<< HEAD
 from goldenverba.components.generation.NovitaGenerator import NovitaGenerator
-=======
 from goldenverba.components.generation.UpstageGenerator import UpstageGenerator
->>>>>>> 6d047eb2
 
 try:
     import tiktoken
@@ -120,11 +117,8 @@
         AnthropicGenerator(),
         CohereGenerator(),
         GroqGenerator(),
-<<<<<<< HEAD
         NovitaGenerator(),
-=======
         UpstageGenerator(),
->>>>>>> 6d047eb2
     ]
 else:
     readers = [
@@ -158,11 +152,8 @@
         OpenAIGenerator(),
         AnthropicGenerator(),
         CohereGenerator(),
-<<<<<<< HEAD
-        # NovitaGenerator(),
-=======
+        NovitaGenerator(),
         UpstageGenerator(),
->>>>>>> 6d047eb2
     ]
 
 
@@ -319,14 +310,6 @@
             msg.info(
                 f"Collection: {collection_name} does not exist, creating new collection."
             )
-<<<<<<< HEAD
-            print(collection_name)
-            await client.collections.create(name=collection_name)
-            collection = await client.collections.get(collection_name)
-            print(collection.config.properties)  # 查看属性配置
-            print(collection.config.vectorizer)  # 查看向量化配置
-        return True
-=======
             returned_collection = await client.collections.create(name=collection_name)
             if returned_collection:
                 return True
@@ -334,7 +317,6 @@
                 return False
         else:
             return True
->>>>>>> 6d047eb2
 
     async def verify_embedding_collection(self, client: WeaviateAsyncClient, embedder):
         if embedder not in self.embedding_table:
