from setuptools import find_packages, setup

setup(
    name="goldenverba",
    version="0.4.0",
    packages=find_packages(),
    python_requires=">=3.10.0",
    entry_points={
        "console_scripts": [
            "verba=goldenverba.server.cli:cli",
        ],
    },
    author="Weaviate",
    author_email="edward@weaviate.io",
    description="Welcome to Verba: The Golden RAGtriever, an open-source initiative designed to offer a streamlined, user-friendly interface for Retrieval-Augmented Generation (RAG) applications. In just a few easy steps, dive into your data and make meaningful interactions!",
    long_description=open("README.md", encoding="utf-8").read(),
    long_description_content_type="text/markdown",
    url="https://github.com/weaviate/Verba",
    classifiers=[
        "License :: OSI Approved :: BSD License",
        "Programming Language :: Python :: 3",
        "Programming Language :: Python :: 3.8",
        "Programming Language :: Python :: 3.9",
        "Programming Language :: Python :: 3.10",
    ],
    include_package_data=True,
    install_requires=[
        "weaviate-client==3.23.1",
        "python-dotenv==1.0.0",
        "openai==0.27.9",
        "wasabi==1.1.2",
        "fastapi==0.102.0",
        "uvicorn[standard]",
        "click==8.1.7",
        "asyncio",
        "tiktoken==0.5.1",
        "cohere==4.33",
        "accelerate==0.29.2",
        "requests",
        "pypdf==4.2.0",
    ],
    extras_require={
        "dev": ["pytest", "wheel", "twine", "black>=23.7.0", "setuptools"],
        "huggingface": [
            "sentence-transformers",
            "transformers",
            "torch",
<<<<<<< HEAD
            "huggingface_hub"
=======
            "huggingface_hub",
            "accelerate==0.29.2",
>>>>>>> 2a7a8125
        ],
        "google": [
            "vertexai==1.46.0",
        ]
    },
)<|MERGE_RESOLUTION|>--- conflicted
+++ resolved
@@ -45,12 +45,8 @@
             "sentence-transformers",
             "transformers",
             "torch",
-<<<<<<< HEAD
-            "huggingface_hub"
-=======
             "huggingface_hub",
             "accelerate==0.29.2",
->>>>>>> 2a7a8125
         ],
         "google": [
             "vertexai==1.46.0",
